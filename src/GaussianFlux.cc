--- conflicted
+++ resolved
@@ -60,17 +60,10 @@
             NO_PSF
         );
     }
-<<<<<<< HEAD
     PTR(afw::detection::Psf::Image) psfImage = psf->computeImage(centroid);
-    afw::geom::Box2I fitBBox = psfImage->getBBox(afw::image::PARENT);
-    fitBBox.clip(exposure.getBBox(afw::image::PARENT));
-    if (fitBBox != psfImage->getBBox(afw::image::PARENT)) {
-=======
-    PTR(afw::detection::Psf::Image) psfImage = psf->computeImage(center);
     afw::geom::Box2I fitBBox = psfImage->getBBox();
     fitBBox.clip(exposure.getBBox());
     if (fitBBox != psfImage->getBBox()) {
->>>>>>> cb1d7857
         result.setFlag(EDGE);
     }
     afw::detection::Footprint fitRegion(fitBBox);
